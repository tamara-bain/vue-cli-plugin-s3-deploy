--- conflicted
+++ resolved
@@ -8,7 +8,6 @@
 
 const S3 = new AWS.S3()
 
-<<<<<<< HEAD
 function contentTypeFor (filename) {
   return mime.lookup(filename) || 'application/octet-stream'
 }
@@ -30,71 +29,6 @@
       CreateBucketConfiguration: {
         LocationConstraint: options.region
       }
-=======
-  let aws_config = {
-    region: options.region,
-    httpOptions: {
-      connectTimeout: 30 * 1000,
-      timeout: 120 * 1000
-    }
-  }
-
-  if (options.awsProfile != 'default') {
-    let credentials = new AWS.SharedIniFileCredentials({ profile: options.awsProfile });
-    await credentials.get((err) => {
-      if (err) {
-        error(err.toString())
-      }
-
-      aws_config.credentials = credentials
-    })
-  }
-
-  AWS.config.update(aws_config)
-
-  let s3 = new AWS.S3()
-
-  if (await bucketExists(options.bucket)) {
-    let cwd = process.cwd()
-    let fullAssetPath = path.join(cwd, options.assetPath) + path.sep // path.sep appends a trailing / or \ depending on platform.
-    let fileList = getAllFiles(fullAssetPath)
-
-    let deployPath = options.deployPath
-    // We don't need a leading slash for root deploys on S3.
-    if (deployPath.startsWith('/')) deployPath = deployPath.slice(1, deployPath.length)
-    // But we do need to make sure there's a trailing one on the path.
-    if (!deployPath.endsWith('/') && deployPath.length > 0) deployPath = deployPath + '/'
-
-    let uploadCount = 0
-    let uploadTotal = fileList.length
-
-    info(`Deploying ${fileList.length} assets from ${fullAssetPath} to s3://${options.bucket}/`)
-
-    let nextFile = () => {
-      if (fileList.length === 0) return null
-
-      let filename = fileList.pop()
-      let fileStream = fs.readFileSync(filename)
-      let fileKey = filename.replace(fullAssetPath, '')
-
-      let promise = new Promise((resolve, reject) => {
-        let fullFileKey = `${deployPath}${fileKey}`
-
-        uploadFile(options.bucket, fullFileKey, fileStream)
-        .then(() => {
-          uploadCount++
-          info(`(${uploadCount}/${uploadTotal}) Uploaded ${fullFileKey}`)
-          resolve()
-        })
-        .catch((e) => {
-          error(`Upload failed: ${fullFileKey}`)
-          error(e.toString())
-          reject(e)
-        })
-      })
-
-      return promise
->>>>>>> 1955330b
     }
 
     // Create bucket
@@ -227,13 +161,26 @@
 module.exports = async (options, api) => {
   info(`Options: ${JSON.stringify(options)}`)
 
-  AWS.config.update({
+  let aws_config = {
     region: options.region,
     httpOptions: {
-      connectTimeout: 10 * 1000,
-      timeout: 10 * 1000
-    }
-  })
+      connectTimeout: 30 * 1000,
+      timeout: 120 * 1000
+    }
+  }
+
+  if (options.awsProfile != 'default') {
+    let credentials = new AWS.SharedIniFileCredentials({ profile: options.awsProfile });
+    await credentials.get((err) => {
+      if (err) {
+        error(err.toString())
+      }
+
+      aws_config.credentials = credentials
+    })
+  }
+
+  AWS.config.update(aws_config)
 
   try {
     await bucketExists(options)
